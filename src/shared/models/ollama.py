<<<<<<< HEAD
from typing import Any, Dict, Optional, List
import httpx
import logging
import json
import asyncio
import time
from datetime import datetime
from prometheus_client import Counter, Histogram, Gauge


class ModelError(Exception):
    pass
=======
from typing import Any, Dict
import httpx
>>>>>>> aa9edbb5


class OllamaModel:
    def __init__(self, model_name: str = "deepseek-r1:8b"):
        self.model_name = model_name
        self.base_url = "http://localhost:11434/api"
        self.logger = logging.getLogger(__name__)
        self.timeout = 30.0
        self.max_retries = 3
        self.retry_delay = 1.0
        
        # Initialize Prometheus metrics
        self.latency = Histogram(
            "ollama_request_duration_seconds",
            "Time spent processing Ollama requests",
            ["model_name", "status", "operation"],
            buckets=[0.1, 0.5, 1.0, 2.0, 5.0, 10.0, 30.0]
        )
        self.tokens_processed = Counter(
            "ollama_tokens_total",
            "Total number of tokens processed",
            ["model_name", "type", "status"]
        )
        self.requests = Counter(
            "ollama_requests_total",
            "Total number of requests made to Ollama",
            ["model_name", "status", "operation"]
        )
        self.memory_usage = Gauge(
            "ollama_memory_bytes",
            "Estimated memory usage by model",
            ["model_name", "type"]
        )
        self.response_length = Histogram(
            "ollama_response_length_chars",
            "Length of model responses in characters",
            ["model_name", "status"],
            buckets=[50, 100, 250, 500, 1000, 2500, 5000]
        )
        self.queue_time = Histogram(
            "ollama_queue_time_seconds",
            "Time spent waiting in queue before processing",
            ["model_name"],
            buckets=[0.05, 0.1, 0.25, 0.5, 1.0, 2.5, 5.0]
        )
        self.errors = Counter(
            "ollama_errors_total",
            "Total number of errors by type",
            ["model_name", "error_type"]
        )

    def _validate_response(self, response: Dict[str, Any]) -> Dict[str, Any]:
        if "response" not in response:
            raise ModelError("Invalid response format: missing 'response' field")
        
        try:
            result = json.loads(response["response"])
            input_tokens = len(response.get("prompt", "").split())
            output_tokens = len(response["response"].split())
            
            return {
                "text": response["response"],
                "parsed": result,
                "confidence": float(response.get("context", {}).get("confidence", 0.5)),
                "metadata": response.get("context", {}),
                "tokens": {
                    "input": input_tokens,
                    "output": output_tokens
                }
            }
        except json.JSONDecodeError:
            input_tokens = len(response.get("prompt", "").split())
            output_tokens = len(response["response"].split())
            return {
                "text": response["response"],
                "confidence": float(response.get("context", {}).get("confidence", 0.5)),
                "metadata": response.get("context", {}),
                "tokens": {
                    "input": input_tokens,
                    "output": output_tokens
                }
            }

    async def generate(self, prompt: str, **kwargs) -> Dict[str, Any]:
        last_error = None
        start_time = time.perf_counter()
        
        for attempt in range(self.max_retries):
            try:
                async with httpx.AsyncClient() as client:
                    response = await client.post(
                        f"{self.base_url}/generate",
                        json={
                            "model": self.model_name,
                            "prompt": prompt,
                            "stream": False,
                            **kwargs
                        },
                        timeout=self.timeout
                    )
                    response.raise_for_status()
                    result = await response.json()
                    if not isinstance(result, dict):
                        raise ModelError("Invalid response format: response must be a dictionary")
                    
                    duration = time.perf_counter() - start_time
                    validated_response = self._validate_response(result)
                    
                    # Update metrics
                    queue_time = time.perf_counter() - start_time - duration
                    self.queue_time.labels(model_name=self.model_name).observe(queue_time)
                    
                    self.latency.labels(
                        model_name=self.model_name,
                        status="success",
                        operation="generate"
                    ).observe(duration)
                    self.requests.labels(
                        model_name=self.model_name,
                        status="success",
                        operation="generate"
                    ).inc()
                    self.tokens_processed.labels(
                        model_name=self.model_name,
                        type="input",
                        status="success"
                    ).inc(validated_response["tokens"]["input"])
                    self.tokens_processed.labels(
                        model_name=self.model_name,
                        type="output",
                        status="success"
                    ).inc(validated_response["tokens"]["output"])
                    self.response_length.labels(
                        model_name=self.model_name,
                        status="success"
                    ).observe(len(validated_response["text"]))
                    
                    # Estimate memory usage (rough estimate: 4 bytes per token)
                    total_tokens = validated_response["tokens"]["input"] + validated_response["tokens"]["output"]
                    self.memory_usage.labels(
                        model_name=self.model_name,
                        type="total"
                    ).set(total_tokens * 4)
                    
                    return validated_response

            except httpx.ReadTimeout as e:
                last_error = e
                self.logger.warning(f"Timeout during Ollama API call (attempt {attempt + 1}/{self.max_retries})")
                self.requests.labels(
                    model_name=self.model_name,
                    status="timeout",
                    operation="generate"
                ).inc()
                self.errors.labels(
                    model_name=self.model_name,
                    error_type="timeout"
                ).inc()
                if attempt < self.max_retries - 1:
                    await asyncio.sleep(self.retry_delay * (attempt + 1))

            except (httpx.HTTPError, json.JSONDecodeError) as e:
                error_type = type(e).__name__
                error_msg = str(e)
                self.logger.error(f"{error_type} during Ollama API call: {error_msg}")
                self.requests.labels(
                    model_name=self.model_name,
                    status="error",
                    operation="generate"
                ).inc()
                self.errors.labels(
                    model_name=self.model_name,
                    error_type=error_type.lower()
                ).inc()
                self.latency.labels(
                    model_name=self.model_name,
                    status="error",
                    operation="generate"
                ).observe(time.perf_counter() - start_time)
                raise ModelError(f"{error_type}: {error_msg}")
            
            except Exception as e:
                error_type = type(e).__name__
                error_msg = str(e)
                self.logger.error(f"Unexpected {error_type} during Ollama API call: {error_msg}")
                self.requests.labels(
                    model_name=self.model_name,
                    status="error",
                    operation="generate"
                ).inc()
                self.errors.labels(
                    model_name=self.model_name,
                    error_type="unexpected"
                ).inc()
                self.latency.labels(
                    model_name=self.model_name,
                    status="error",
                    operation="generate"
                ).observe(time.perf_counter() - start_time)
                raise ModelError(f"Unexpected error: {error_msg}")

        self.requests.labels(
            model_name=self.model_name,
            status="timeout",
            operation="generate"
        ).inc()
        self.errors.labels(
            model_name=self.model_name,
            error_type="max_retries_exceeded"
        ).inc()
        self.latency.labels(
            model_name=self.model_name,
            status="timeout",
            operation="generate"
        ).observe(time.perf_counter() - start_time)
        raise ModelError(f"Model response timeout after {self.max_retries} retries: {str(last_error)}")

    async def generate_batch(self, prompts: List[str], **kwargs) -> List[Dict[str, Any]]:
        results = await asyncio.gather(
            *[self.generate(prompt, **kwargs) for prompt in prompts],
            return_exceptions=True
        )
        processed_results: List[Dict[str, Any]] = []
        
        for result in results:
            if isinstance(result, Exception):
                self.requests.labels(model_name=self.model_name, status="error").inc()
                processed_results.append({
                    "error": str(result),
                    "success": False,
                    "text": "",
                    "confidence": 0.0,
                    "metadata": {},
                    "parsed": {},
                    "tokens": {"input": 0, "output": 0}
                })
            else:
                processed_results.append(result)
        
        # Record batch metrics
        total_tokens = sum(
            result.get("tokens", {}).get("input", 0) + result.get("tokens", {}).get("output", 0)
            for result in processed_results
        )
        self.memory_usage.labels(model_name=self.model_name).set(total_tokens * 4)
        
        return processed_results<|MERGE_RESOLUTION|>--- conflicted
+++ resolved
@@ -1,4 +1,3 @@
-<<<<<<< HEAD
 from typing import Any, Dict, Optional, List
 import httpx
 import logging
@@ -11,10 +10,6 @@
 
 class ModelError(Exception):
     pass
-=======
-from typing import Any, Dict
-import httpx
->>>>>>> aa9edbb5
 
 
 class OllamaModel:
@@ -252,7 +247,19 @@
                     "tokens": {"input": 0, "output": 0}
                 })
             else:
-                processed_results.append(result)
+                # Ensure result is properly typed
+                if isinstance(result, dict):
+                    processed_results.append(result)
+                else:
+                    processed_results.append({
+                        "error": "Invalid response format",
+                        "success": False,
+                        "text": str(result),
+                        "confidence": 0.0,
+                        "metadata": {},
+                        "parsed": {},
+                        "tokens": {"input": 0, "output": 0}
+                    })
         
         # Record batch metrics
         total_tokens = sum(
