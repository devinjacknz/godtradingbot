--- conflicted
+++ resolved
@@ -126,16 +126,11 @@
             corr_stress = float(scenario["correlation_stress"])
             if corr_stress > 0:
                 means = stressed_returns.mean()
-<<<<<<< HEAD
-                stressed_returns = stressed_returns * (1 - corr_stress) + means * corr_stress
-=======
                 stressed_returns = (
                     stressed_returns * (1 - corr_stress) + means * corr_stress
                 )
->>>>>>> aa9edbb5
                 
         return stressed_returns
-
     async def calculate_stress_metrics(
         self, user_id: str, scenario: Dict[str, Any]
     ) -> Dict[str, Any]:
@@ -463,9 +458,6 @@
         matrix_values = corr_matrix.values.astype(float).tolist()
         symbols = [float(i) for i in range(len(returns_data.columns))]  # Use numeric indices instead of symbols
 
-        matrix_values = corr_matrix.values.astype(float).tolist()
-        symbols = [float(i) for i in range(len(returns_data.columns))]  # Use numeric indices instead of symbols
-
         return {
             "symbols": symbols,
             "matrix": matrix_values,
