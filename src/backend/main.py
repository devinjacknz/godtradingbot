import logging
from datetime import datetime
from typing import Any, Dict

from fastapi import Depends, FastAPI, HTTPException, WebSocket
from fastapi.middleware.cors import CORSMiddleware
from fastapi.security import OAuth2PasswordBearer
from sqlalchemy.orm import Session

from .config import settings
from .database import (
    Account,
    Agent,
    AgentStatus,
    Base,
    LimitSettings,
    Order,
    Position,
    RiskMetrics,
    Signal,
    Strategy,
    Trade,
    TradeStatus,
    async_mongodb,
    engine,
    get_db,
)
from .schemas import (
    AccountResponse,
    AgentCreate,
    AgentListResponse,
    AgentResponse,
    LimitSettingsResponse,
    LimitSettingsUpdate,
    MarketData,
    OrderCreate,
    OrderListResponse,
    OrderResponse,
    PerformanceResponse,
    PositionListResponse,
    PositionResponse,
    RiskMetricsResponse,
    SignalCreate,
    SignalListResponse,
    SignalResponse,
    StrategyCreate,
    StrategyListResponse,
    StrategyResponse,
    TradeCreate,
    TradeListResponse,
    TradeResponse,
)
<<<<<<< HEAD
from .shared.models.ollama import OllamaModel
from .websocket import (
    broadcast_agent_status,
=======
from src.backend.shared.models.ollama import OllamaModel
from src.backend.websocket import (
>>>>>>> 04de7af0
    broadcast_limit_update,
    broadcast_order_update,
    broadcast_performance_update,
    broadcast_position_update,
    broadcast_risk_update,
    broadcast_signal,
    broadcast_trade_update,
    handle_websocket_connection,
)

oauth2_scheme = OAuth2PasswordBearer(tokenUrl="token")


async def get_current_user(token: str = Depends(oauth2_scheme)) -> Dict[str, Any]:
    try:
        # In a real application, you would decode and verify the JWT token
        # For now, we'll return a mock user
        return {"id": "test_user", "username": "test"}
    except Exception as e:
        logger.error(f"Error authenticating user: {e}")
        raise HTTPException(
            status_code=401,
            detail="Could not validate credentials",
            headers={"WWW-Authenticate": "Bearer"},
        )


logger = logging.getLogger(__name__)
logging.basicConfig(level=logging.INFO)

app = FastAPI()

# Enable CORS
app.add_middleware(
    CORSMiddleware,
    # Allow all origins in development
    allow_origins=["*"],
    allow_credentials=True,
    allow_methods=["*"],
    allow_headers=["*"],
)


# Initialize databases
@app.on_event("startup")
async def startup_event() -> None:
    try:
        Base.metadata.create_all(bind=engine)  # Initialize SQLite tables
    except Exception as e:
        logger.error(f"Database initialization error: {e}")
        # Continue even if database init fails
        pass


# Market Analysis endpoint
@app.post("/api/v1/analysis")
async def analyze_market(market_data: MarketData) -> dict:
    try:
        logger.info(f"Received market data for analysis: {market_data.symbol}")
        model = OllamaModel()
        analysis_request = {
            "symbol": market_data.symbol,
            "price": market_data.price,
            "volume": market_data.volume,
            "indicators": market_data.metadata.get("indicators", {}),
        }
        try:
            analysis = await model.analyze_market(analysis_request)
        except Exception as model_err:
            logger.error(f"Model error: {model_err}")
            raise HTTPException(status_code=500, detail="Market analysis failed")

        try:
            await async_mongodb.market_snapshots.insert_one(market_data.dict())
            await async_mongodb.technical_analysis.insert_one(
                {
                    "symbol": market_data.symbol,
                    "timestamp": datetime.utcnow(),
                    "analysis": analysis,
                    "market_data": market_data.dict(),
                }
            )
        except Exception as store_err:
            logger.error(f"Storage error: {store_err}")

        return {
            "status": "success",
            "data": analysis,
            "timestamp": datetime.utcnow().isoformat(),
        }
    except HTTPException:
        raise
    except Exception as e:
        logger.error(f"Unexpected error: {e}")
        raise HTTPException(status_code=500, detail="Internal server error")


# Health check endpoint
@app.get("/api/v1/health")
async def health_check() -> dict:
    try:
        # Test database connection
        from sqlalchemy import text

        db = next(get_db())
        db.execute(text("SELECT 1"))
        return {
            "status": "healthy",
            "timestamp": datetime.utcnow().isoformat(),
            "database": "connected",
            "version": "1.0.0",
        }
    except Exception as e:
        raise HTTPException(status_code=503, detail=f"Service unhealthy: {str(e)}")


# WebSocket endpoints
@app.websocket("/ws/trades")
async def websocket_trades(websocket: WebSocket) -> None:
    await handle_websocket_connection(websocket, "trades")


@app.websocket("/ws/signals")
async def websocket_signals(websocket: WebSocket) -> None:
    await handle_websocket_connection(websocket, "signals")


@app.websocket("/ws/performance")
async def websocket_performance(websocket: WebSocket) -> None:
    await handle_websocket_connection(websocket, "performance")


@app.websocket("/ws/analysis")
async def websocket_analysis(websocket: WebSocket) -> None:
    await handle_websocket_connection(websocket, "analysis")


@app.get("/api/v1/account/balance", response_model=AccountResponse)
async def get_account_balance(
    db: Session = Depends(get_db),
    current_user: Dict[str, Any] = Depends(get_current_user),
) -> AccountResponse:
    try:
        account = (
            db.query(Account).filter(Account.user_id == current_user["id"]).first()
        )
        if not account:
            account = Account(user_id=current_user["id"], balance=0.0)
            db.add(account)
            db.commit()
            db.refresh(account)
        return account
    except Exception as e:
        logger.error(f"Error fetching account balance: {e}")
        raise HTTPException(status_code=500, detail="Failed to fetch balance")


@app.get("/api/v1/account/positions", response_model=PositionListResponse)
async def get_account_positions(
    db: Session = Depends(get_db),
    current_user: Dict[str, Any] = Depends(get_current_user),
) -> PositionListResponse:
    try:
        positions = (
            db.query(Position).filter(Position.user_id == current_user["id"]).all()
        )
<<<<<<< HEAD
        position_responses = [
            PositionResponse(
                **{k: v for k, v in p.__dict__.items() if not k.startswith("_")}
            )
            for p in positions
        ]
        positions_data = PositionListResponse(positions=position_responses)

        for position in positions:
            await broadcast_position_update(position.__dict__)
=======
        positions_data = PositionListResponse(positions=positions)

        # Broadcast position updates via WebSocket
        for position in positions:
            await broadcast_position_update(position.model_dump())
>>>>>>> 04de7af0

        return positions_data
    except Exception as e:
        logger.error(f"Error fetching positions: {e}")
        raise HTTPException(status_code=500, detail="Failed to fetch positions")


@app.websocket("/ws/positions")
async def websocket_positions(websocket: WebSocket) -> None:
    await handle_websocket_connection(websocket, "positions")


@app.websocket("/ws/orders")
async def websocket_orders(websocket: WebSocket) -> None:
    await handle_websocket_connection(websocket, "orders")


@app.post("/api/v1/orders", response_model=OrderResponse)
async def create_order(
    order: OrderCreate,
    db: Session = Depends(get_db),
    current_user: Dict[str, Any] = Depends(get_current_user),
) -> OrderResponse:
    try:
        order_data = order.model_dump()
        order_data["user_id"] = current_user["id"]
        db_order = Order(**order_data)
        db.add(db_order)
        db.commit()
        db.refresh(db_order)
        await broadcast_order_update(db_order.model_dump())
        return db_order
    except Exception as e:
        logger.error(f"Error creating order: {e}")
        raise HTTPException(status_code=500, detail="Failed to create order")


@app.get("/api/v1/orders", response_model=OrderListResponse)
async def list_orders(
    db: Session = Depends(get_db),
    current_user: Dict[str, Any] = Depends(get_current_user),
) -> OrderListResponse:
    try:
        orders = db.query(Order).filter(Order.user_id == current_user["id"]).all()
        order_responses = [OrderResponse(**o.__dict__) for o in orders]
        return OrderListResponse(orders=order_responses)
    except Exception as e:
        logger.error(f"Error listing orders: {e}")
        raise HTTPException(status_code=500, detail="Failed to list orders")


@app.get("/api/v1/orders/{order_id}", response_model=OrderResponse)
async def get_order(
    order_id: int,
    db: Session = Depends(get_db),
    current_user: Dict[str, Any] = Depends(get_current_user),
) -> OrderResponse:
    try:
        order = (
            db.query(Order)
            .filter(Order.id == order_id, Order.user_id == current_user["id"])
            .first()
        )
        if not order:
            raise HTTPException(status_code=404, detail="Order not found")
        return order
    except HTTPException:
        raise
    except Exception as e:
        logger.error(f"Error fetching order: {e}")
        raise HTTPException(status_code=500, detail="Failed to fetch order")


@app.websocket("/ws/risk")
async def websocket_risk(websocket: WebSocket) -> None:
    await handle_websocket_connection(websocket, "risk")


@app.get("/api/v1/risk/metrics", response_model=RiskMetricsResponse)
async def get_risk_metrics(
    db: Session = Depends(get_db),
    current_user: Dict[str, Any] = Depends(get_current_user),
) -> RiskMetricsResponse:
    try:
        positions = (
            db.query(Position).filter(Position.user_id == current_user["id"]).all()
        )

        # Calculate risk metrics
<<<<<<< HEAD
        total_exposure = sum(
            float(getattr(p, "size", 0)) * float(getattr(p, "current_price", 0))
            for p in positions
        )
        margin_used = float(total_exposure) * 0.1  # Example: 10% margin requirement
        margin_ratio = (
            float(margin_used) / float(total_exposure) if total_exposure > 0 else 0.0
        )
        daily_pnl = sum(float(getattr(p, "unrealized_pnl", 0)) for p in positions)
        total_pnl = float(daily_pnl)  # For simplicity, using same value
=======
        total_exposure = sum(abs(p.size * p.current_price) for p in positions)
        margin_used = total_exposure * 0.1  # Example: 10% margin requirement
        margin_ratio = margin_used / total_exposure if total_exposure > 0 else 0
        daily_pnl = sum(p.unrealized_pnl for p in positions)
        total_pnl = daily_pnl  # For simplicity, using same value
>>>>>>> 04de7af0

        # Create or update risk metrics
        risk_metrics = (
            db.query(RiskMetrics)
            .filter(RiskMetrics.user_id == current_user["id"])
            .first()
        )

        if not risk_metrics:
            risk_metrics = RiskMetrics(
                user_id=current_user["id"],
                total_exposure=total_exposure,
                margin_used=margin_used,
                margin_ratio=margin_ratio,
                daily_pnl=daily_pnl,
                total_pnl=total_pnl,
            )
            db.add(risk_metrics)
        else:
<<<<<<< HEAD
            for attr, value in {
                "total_exposure": total_exposure,
                "margin_used": margin_used,
                "margin_ratio": margin_ratio,
                "daily_pnl": daily_pnl,
                "total_pnl": total_pnl,
            }.items():
                setattr(risk_metrics, attr, value)
=======
            risk_metrics.total_exposure = total_exposure
            risk_metrics.margin_used = margin_used
            risk_metrics.margin_ratio = margin_ratio
            risk_metrics.daily_pnl = daily_pnl
            risk_metrics.total_pnl = total_pnl
>>>>>>> 04de7af0

        db.commit()
        db.refresh(risk_metrics)
        await broadcast_risk_update(risk_metrics.model_dump())
        return risk_metrics
    except Exception as e:
        logger.error(f"Error calculating risk metrics: {e}")
        raise HTTPException(status_code=500, detail="Failed to calculate risk metrics")


@app.post("/api/v1/risk/limits", response_model=LimitSettingsResponse)
async def update_limit_settings(
    settings: LimitSettingsUpdate,
    db: Session = Depends(get_db),
    current_user: Dict[str, Any] = Depends(get_current_user),
) -> LimitSettingsResponse:
    try:
        limit_settings = (
            db.query(LimitSettings)
            .filter(LimitSettings.user_id == current_user["id"])
            .first()
        )

        if not limit_settings:
            limit_settings = LimitSettings(
                user_id=current_user["id"], **settings.model_dump()
            )
            db.add(limit_settings)
        else:
            for key, value in settings.model_dump().items():
                setattr(limit_settings, key, value)

        db.commit()
        db.refresh(limit_settings)
        await broadcast_limit_update(limit_settings.model_dump())
        return limit_settings
    except Exception as e:
        logger.error(f"Error updating limit settings: {e}")
        raise HTTPException(status_code=500, detail="Failed to update limits")


@app.get("/api/v1/risk/limits", response_model=LimitSettingsResponse)
async def get_limit_settings(
    db: Session = Depends(get_db),
    current_user: Dict[str, Any] = Depends(get_current_user),
) -> LimitSettingsResponse:
    try:
        limit_settings = (
            db.query(LimitSettings)
            .filter(LimitSettings.user_id == current_user["id"])
            .first()
        )

        if not limit_settings:
            raise HTTPException(status_code=404, detail="Limit settings not found")

        return limit_settings
    except HTTPException:
        raise
    except Exception as e:
        logger.error(f"Error fetching limit settings: {e}")
        raise HTTPException(status_code=500, detail="Failed to fetch limits")


# REST endpoints
@app.get("/api/v1/strategies", response_model=StrategyListResponse)
async def get_strategies(db: Session = Depends(get_db)) -> StrategyListResponse:
    try:
        strategies = db.query(Strategy).all()
        strategy_responses = [StrategyResponse(**s.__dict__) for s in strategies]
        return StrategyListResponse(strategies=strategy_responses)
    except Exception as e:
        logger.error(f"Error fetching strategies: {e}")
        raise HTTPException(status_code=500, detail="Failed to fetch strategies")


@app.post("/api/v1/strategies", response_model=StrategyResponse)
async def create_strategy(
    strategy: StrategyCreate, db: Session = Depends(get_db)
) -> StrategyResponse:
    try:
        db_strategy = Strategy(**strategy.model_dump())
        try:
            db.add(db_strategy)
            db.commit()
            db.refresh(db_strategy)
        except Exception as db_error:
            db.rollback()
            logger.error(f"Database error creating strategy: {db_error}")
            raise HTTPException(status_code=500, detail="Failed to create strategy")
        return db_strategy
    except HTTPException:
        raise
    except Exception as e:
        logger.error(f"Error creating strategy: {e}")
        raise HTTPException(status_code=500, detail="Failed to create strategy")


@app.get("/api/v1/agents", response_model=AgentListResponse)
async def list_agents(db: Session = Depends(get_db)) -> AgentListResponse:
    try:
        agents = db.query(Agent.type).distinct().all()
        agent_types = [agent[0] for agent in agents]
        return AgentListResponse(agents=agent_types, count=len(agent_types))
    except Exception as e:
        logger.error(f"Error fetching agents: {e}")
        raise HTTPException(status_code=500, detail="Failed to fetch agents")


@app.get("/api/v1/agents/{agent_type}/status", response_model=AgentResponse)
async def get_agent_status(
    agent_type: str, db: Session = Depends(get_db)
) -> AgentResponse:
    try:
        if not agent_type:
            raise HTTPException(status_code=400, detail="Agent type is required")

        agent = db.query(Agent).filter(Agent.type == agent_type).first()
        if not agent:
            agent = Agent(type=agent_type, status=AgentStatus.STOPPED)
            try:
                db.add(agent)
                db.commit()
                db.refresh(agent)
            except Exception as db_error:
                db.rollback()
                logger.error(f"Database error creating agent: {db_error}")
                raise HTTPException(status_code=500, detail="Failed to create agent")
        return agent
    except HTTPException:
        raise
    except Exception as e:
        logger.error(f"Error getting agent status: {e}")
        raise HTTPException(status_code=500, detail="Failed to get agent status")


@app.patch("/api/v1/agents/{agent_type}/status", response_model=AgentResponse)
async def update_agent_status(
    agent_type: str, status: AgentStatus, db: Session = Depends(get_db)
) -> AgentResponse:
    try:
        if not agent_type:
            raise HTTPException(status_code=400, detail="Agent type is required")

        agent = db.query(Agent).filter(Agent.type == agent_type).first()
        if not agent:
            raise HTTPException(status_code=404, detail=f"Agent {agent_type} not found")

        agent.status = status
        agent.last_updated = datetime.utcnow()
        try:
            db.commit()
            db.refresh(agent)
        except Exception as db_error:
            db.rollback()
            logger.error(f"Database error updating agent status: {db_error}")
            raise HTTPException(status_code=500, detail="Failed to update agent status")

        return agent
    except HTTPException:
        raise
    except Exception as e:
        logger.error(f"Error updating agent status: {e}")
        raise HTTPException(status_code=500, detail="Failed to update agent status")


@app.post("/api/v1/agents/{agent_type}/start", response_model=AgentResponse)
async def start_agent(agent_type: str, db: Session = Depends(get_db)) -> AgentResponse:
    try:
        if not agent_type:
            raise HTTPException(status_code=400, detail="Agent type is required")

        agent = db.query(Agent).filter(Agent.type == agent_type).first()
        if not agent:
            agent = Agent(type=agent_type)
            db.add(agent)

        if str(agent.status) == str(AgentStatus.RUNNING):
            return agent

        db.query(Agent).filter(Agent.id == agent.id).update(
            {"status": AgentStatus.RUNNING}
        )
        try:
            db.commit()
            db.refresh(agent)
        except Exception as db_error:
            db.rollback()
            logger.error(f"Database error starting agent: {db_error}")
            raise HTTPException(status_code=500, detail="Failed to start agent")

        return agent
    except HTTPException:
        raise
    except Exception as e:
        logger.error(f"Error starting agent: {e}")
        raise HTTPException(status_code=500, detail="Failed to start agent")


@app.post("/api/v1/agents/{agent_type}/stop", response_model=AgentResponse)
async def stop_agent(agent_type: str, db: Session = Depends(get_db)) -> AgentResponse:
    try:
        if not agent_type:
            raise HTTPException(status_code=400, detail="Agent type is required")

        agent = db.query(Agent).filter(Agent.type == agent_type).first()
        if not agent:
            raise HTTPException(status_code=404, detail=f"Agent {agent_type} not found")

        if str(agent.status) == str(AgentStatus.STOPPED):
            return agent

        db.query(Agent).filter(Agent.id == agent.id).update(
            {"status": AgentStatus.STOPPED}
        )
        try:
            db.commit()
            db.refresh(agent)
        except Exception as db_error:
            db.rollback()
            logger.error(f"Database error stopping agent: {db_error}")
            raise HTTPException(status_code=500, detail="Failed to stop agent")

        return agent
    except HTTPException:
        raise
    except Exception as e:
        logger.error(f"Error stopping agent: {e}")
        raise HTTPException(status_code=500, detail="Failed to stop agent")


@app.post("/api/v1/agents", response_model=AgentResponse)
async def create_agent(
    agent: AgentCreate, db: Session = Depends(get_db)
) -> AgentResponse:
    try:
        if not agent.type:
            raise HTTPException(status_code=400, detail="Agent type is required")

        existing_agent = db.query(Agent).filter(Agent.type == agent.type).first()
        if existing_agent:
            msg = f"Agent with type {agent.type} already exists"
            raise HTTPException(status_code=409, detail=msg)

        db_agent = Agent(type=agent.type, status=agent.status)
        try:
            db.add(db_agent)
            db.commit()
            db.refresh(db_agent)
        except Exception as db_error:
            db.rollback()
            logger.error(f"Database error creating agent: {db_error}")
            raise HTTPException(status_code=500, detail="Failed to create agent")

        return db_agent
    except HTTPException:
        raise
    except Exception as e:
        logger.error(f"Error creating agent: {e}")
        raise HTTPException(status_code=500, detail="Failed to create agent")


@app.delete("/api/v1/agents/{agent_type}", response_model=AgentResponse)
async def delete_agent(agent_type: str, db: Session = Depends(get_db)) -> AgentResponse:
    try:
        if not agent_type:
            raise HTTPException(status_code=400, detail="Agent type is required")

        agent = db.query(Agent).filter(Agent.type == agent_type).first()
        if not agent:
            raise HTTPException(status_code=404, detail=f"Agent {agent_type} not found")

        # Stop agent if running before deletion
        if agent.status == AgentStatus.RUNNING:
            agent.status = AgentStatus.STOPPED

        try:
            db.delete(agent)
            db.commit()
        except Exception as db_error:
            db.rollback()
            logger.error(f"Database error deleting agent: {db_error}")
            raise HTTPException(status_code=500, detail="Failed to delete agent")

        return agent
    except HTTPException:
        raise
    except Exception as e:
        logger.error(f"Error deleting agent: {e}")
        raise HTTPException(status_code=500, detail="Failed to delete agent")


@app.get("/api/v1/trades", response_model=TradeListResponse)
async def get_trades(db: Session = Depends(get_db)) -> TradeListResponse:
    try:
        trades = db.query(Trade).all()
        trade_responses = [
            TradeResponse(
                **{k: v for k, v in t.__dict__.items() if not k.startswith("_")}
            )
            for t in trades
        ]
        return TradeListResponse(trades=trade_responses)
    except Exception as e:
        logger.error(f"Error fetching trades: {e}")
        raise HTTPException(status_code=500, detail="Failed to fetch trades")


@app.post("/api/v1/trades", response_model=TradeResponse)
async def create_trade(
    trade: TradeCreate, db: Session = Depends(get_db)
) -> TradeResponse:
    try:
        db_trade = Trade(**trade.model_dump())
        try:
            db.add(db_trade)
            db.commit()
            db.refresh(db_trade)
        except Exception as db_error:
            db.rollback()
            logger.error(f"Database error creating trade: {db_error}")
            raise HTTPException(status_code=500, detail="Failed to create trade")

        try:
            await broadcast_trade_update(db_trade.model_dump())
        except Exception as ws_error:
            logger.error(f"WebSocket broadcast error: {ws_error}")

        return db_trade
    except HTTPException:
        raise
    except Exception as e:
        logger.error(f"Error creating trade: {e}")
        raise HTTPException(status_code=500, detail="Failed to create trade")


@app.get("/api/v1/signals", response_model=SignalListResponse)
async def get_signals(db: Session = Depends(get_db)) -> SignalListResponse:
    try:
        signals = db.query(Signal).all()
        signal_responses = [
            SignalResponse(
                **{k: v for k, v in s.__dict__.items() if not k.startswith("_")}
            )
            for s in signals
        ]
        return SignalListResponse(signals=signal_responses)
    except Exception as e:
        logger.error(f"Error fetching signals: {e}")
        raise HTTPException(status_code=500, detail="Failed to fetch signals")


@app.post("/api/v1/signals", response_model=SignalResponse)
async def create_signal(
    signal: SignalCreate, db: Session = Depends(get_db)
) -> SignalResponse:
    try:
        db_signal = Signal(**signal.model_dump())
        try:
            db.add(db_signal)
            db.commit()
            db.refresh(db_signal)
        except Exception as db_error:
            db.rollback()
            logger.error(f"Database error creating signal: {db_error}")
            raise HTTPException(status_code=500, detail="Failed to create signal")

        try:
            await broadcast_signal(db_signal.model_dump())
        except Exception as ws_error:
            logger.error(f"WebSocket broadcast error: {ws_error}")

        return db_signal
    except HTTPException:
        raise
    except Exception as e:
        logger.error(f"Error creating signal: {e}")
        raise HTTPException(status_code=500, detail="Failed to create signal")


@app.get("/api/v1/performance", response_model=PerformanceResponse)
async def get_performance(db: Session = Depends(get_db)) -> PerformanceResponse:
    try:
        trades = db.query(Trade).all()
        total_trades = len(trades)
        if total_trades == 0:
            performance_data = {
                "total_trades": 0,
                "profitable_trades": 0,
                "total_profit": 0.0,
                "win_rate": 0.0,
                "average_profit": 0.0,
                "max_drawdown": 0.0,
            }
            await broadcast_performance_update(performance_data)
            return PerformanceResponse(**performance_data)

        closed_trades = [t for t in trades if str(t.status) == str(TradeStatus.CLOSED)]
        closed_count = len(closed_trades)
        if closed_count == 0:
            performance_data = {
                "total_trades": total_trades,
                "profitable_trades": 0,
                "total_profit": 0.0,
                "win_rate": 0.0,
                "average_profit": 0.0,
                "max_drawdown": 0.0,
            }
            await broadcast_performance_update(performance_data)
            return PerformanceResponse(**performance_data)

        profits = []
        profitable_trades = 0
        total_profit = 0.0

        for trade in closed_trades:
            try:
                exit_price = float(getattr(trade, "exit_price", 0))
                entry_price = float(getattr(trade, "entry_price", 0))
                direction = str(getattr(trade, "direction", ""))
                quantity = float(getattr(trade, "quantity", 0))

                profit = (
                    (exit_price - entry_price)
                    if direction == "long"
                    else (entry_price - exit_price)
                ) * quantity

                profit_value = float(profit)
                if profit_value > 0:
                    profitable_trades += 1
                total_profit += profit_value
                profits.append(profit_value)
            except (TypeError, AttributeError) as e:
                logger.error(f"Error calculating profit for trade {trade.id}: {e}")
                continue

        win_rate = profitable_trades / closed_count
        average_profit = total_profit / closed_count

        max_drawdown = 0.0
        peak = 0.0
        for profit in profits:
            peak = max(peak, profit)
            drawdown = peak - profit
            max_drawdown = max(max_drawdown, drawdown)

        performance_data = {
            "total_trades": total_trades,
            "profitable_trades": profitable_trades,
            "total_profit": float(f"{total_profit:.8f}"),
            "win_rate": float(f"{win_rate:.4f}"),
            "average_profit": float(f"{average_profit:.8f}"),
            "max_drawdown": float(f"{max_drawdown:.8f}"),
        }

        await broadcast_performance_update(performance_data)
        return PerformanceResponse(**performance_data)
    except Exception as e:
        logger.error(f"Error calculating performance metrics: {e}")
        raise HTTPException(
            status_code=500, detail="Failed to calculate performance metrics"
        )


if __name__ == "__main__":
    import uvicorn

    uvicorn.run(app, host=settings.HOST, port=settings.PORT)<|MERGE_RESOLUTION|>--- conflicted
+++ resolved
@@ -50,14 +50,7 @@
     TradeListResponse,
     TradeResponse,
 )
-<<<<<<< HEAD
-from .shared.models.ollama import OllamaModel
-from .websocket import (
-    broadcast_agent_status,
-=======
-from src.backend.shared.models.ollama import OllamaModel
-from src.backend.websocket import (
->>>>>>> 04de7af0
+
     broadcast_limit_update,
     broadcast_order_update,
     broadcast_performance_update,
@@ -224,26 +217,7 @@
         positions = (
             db.query(Position).filter(Position.user_id == current_user["id"]).all()
         )
-<<<<<<< HEAD
-        position_responses = [
-            PositionResponse(
-                **{k: v for k, v in p.__dict__.items() if not k.startswith("_")}
-            )
-            for p in positions
-        ]
-        positions_data = PositionListResponse(positions=position_responses)
-
-        for position in positions:
-            await broadcast_position_update(position.__dict__)
-=======
-        positions_data = PositionListResponse(positions=positions)
-
-        # Broadcast position updates via WebSocket
-        for position in positions:
-            await broadcast_position_update(position.model_dump())
->>>>>>> 04de7af0
-
-        return positions_data
+
     except Exception as e:
         logger.error(f"Error fetching positions: {e}")
         raise HTTPException(status_code=500, detail="Failed to fetch positions")
@@ -330,25 +304,6 @@
             db.query(Position).filter(Position.user_id == current_user["id"]).all()
         )
 
-        # Calculate risk metrics
-<<<<<<< HEAD
-        total_exposure = sum(
-            float(getattr(p, "size", 0)) * float(getattr(p, "current_price", 0))
-            for p in positions
-        )
-        margin_used = float(total_exposure) * 0.1  # Example: 10% margin requirement
-        margin_ratio = (
-            float(margin_used) / float(total_exposure) if total_exposure > 0 else 0.0
-        )
-        daily_pnl = sum(float(getattr(p, "unrealized_pnl", 0)) for p in positions)
-        total_pnl = float(daily_pnl)  # For simplicity, using same value
-=======
-        total_exposure = sum(abs(p.size * p.current_price) for p in positions)
-        margin_used = total_exposure * 0.1  # Example: 10% margin requirement
-        margin_ratio = margin_used / total_exposure if total_exposure > 0 else 0
-        daily_pnl = sum(p.unrealized_pnl for p in positions)
-        total_pnl = daily_pnl  # For simplicity, using same value
->>>>>>> 04de7af0
 
         # Create or update risk metrics
         risk_metrics = (
@@ -368,22 +323,6 @@
             )
             db.add(risk_metrics)
         else:
-<<<<<<< HEAD
-            for attr, value in {
-                "total_exposure": total_exposure,
-                "margin_used": margin_used,
-                "margin_ratio": margin_ratio,
-                "daily_pnl": daily_pnl,
-                "total_pnl": total_pnl,
-            }.items():
-                setattr(risk_metrics, attr, value)
-=======
-            risk_metrics.total_exposure = total_exposure
-            risk_metrics.margin_used = margin_used
-            risk_metrics.margin_ratio = margin_ratio
-            risk_metrics.daily_pnl = daily_pnl
-            risk_metrics.total_pnl = total_pnl
->>>>>>> 04de7af0
 
         db.commit()
         db.refresh(risk_metrics)
