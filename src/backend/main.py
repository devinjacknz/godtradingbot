--- conflicted
+++ resolved
@@ -7,17 +7,12 @@
 from fastapi.security import OAuth2PasswordBearer
 from sqlalchemy.orm import Session
 
-<<<<<<< HEAD
-from .monitoring import metrics_router
-from .monitoring.alerts import AlertManager
-from .monitoring.audit_log import AuditLogger
-
-from .config import settings
-from .database import (
-=======
+from src.backend.monitoring import metrics_router
+from src.backend.monitoring.alerts import AlertManager
+from src.backend.monitoring.audit_log import AuditLogger
+
 from src.backend.config import settings
 from src.backend.database import (
->>>>>>> aa9edbb5
     Account,
     Agent,
     AgentStatus,
@@ -71,7 +66,6 @@
     handle_websocket_connection,
 )
 
-<<<<<<< HEAD
 logger = logging.getLogger(__name__)
 logging.basicConfig(level=logging.INFO)
 
@@ -81,8 +75,6 @@
 app.include_router(metrics_router)
 
 # OAuth2 configuration
-=======
->>>>>>> aa9edbb5
 oauth2_scheme = OAuth2PasswordBearer(tokenUrl="token")
 
 
